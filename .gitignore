--- conflicted
+++ resolved
@@ -43,10 +43,6 @@
 
 # OS
 .DS_Store
-<<<<<<< HEAD
-.ipynb_checkpoints  
-node_modules/
-=======
 .DS_Store?
 ._*
 .Spotlight-V100
@@ -100,5 +96,4 @@
 
 # Temporary files
 *.tmp
-*.temp
->>>>>>> 840cff2d
+*.temp